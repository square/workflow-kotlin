--- conflicted
+++ resolved
@@ -1,6 +1,5 @@
 package com.squareup.workflow1.ui
 
-import android.util.Log
 import android.view.View
 import android.view.View.OnAttachStateChangeListener
 import androidx.annotation.VisibleForTesting
@@ -18,6 +17,7 @@
 import com.squareup.workflow1.ui.WorkflowAndroidXSupport.lifecycleOwnerFromViewTreeOrContext
 import com.squareup.workflow1.ui.WorkflowLifecycleOwner.Companion.get
 import com.squareup.workflow1.ui.WorkflowLifecycleOwner.Companion.installOn
+import java.lang.ref.WeakReference
 
 /**
  * An extension of [LifecycleOwner] that is always owned by a [View], is logically a child lifecycle
@@ -110,7 +110,10 @@
   OnAttachStateChangeListener,
   LifecycleEventObserver {
 
-  private var view: View? = null
+  /**
+   * Weak reference ensures that we don't leak the view.
+   */
+  private var view: WeakReference<View> = WeakReference(null)
 
   private val localLifecycle =
     if (enforceMainThread) LifecycleRegistry(this) else createUnsafe(this)
@@ -145,14 +148,10 @@
 
   override fun onViewAttachedToWindow(v: View) {
     if (localLifecycle.currentState == DESTROYED || hasBeenDestroyed) {
-      // Log.w(
-      //   WorkflowLifecycleOwner::class.java.simpleName,
-      //   "WorkflowLifecycleOwner was attached while in the DESTROYED state."
-      // )
       return
     }
 
-    this.view = v
+    this.view = WeakReference(v)
 
     // Always check for a new parent, in case we're attached to different part of the view tree.
     val oldLifecycle = parentLifecycle
@@ -169,7 +168,6 @@
   }
 
   override fun onViewDetachedFromWindow(v: View) {
-    this.view = null
     updateLifecycle(isAttached = false)
   }
 
@@ -196,7 +194,7 @@
    * reflect the new state until after they return.
    */
   @VisibleForTesting(otherwise = PRIVATE)
-  internal fun updateLifecycle(isAttached: Boolean = view?.isAttachedToWindow ?: false) {
+  internal fun updateLifecycle(isAttached: Boolean = view.get()?.isAttachedToWindow ?: false) {
     val parentState = parentLifecycle?.currentState
     val localState = localLifecycle.currentState
 
@@ -244,25 +242,14 @@
         parentLifecycle?.removeObserver(this)
         parentLifecycle = null
 
-<<<<<<< HEAD
         // We can't change state anymore, so we don't care about watching for new parents.
-        view?.removeOnAttachStateChangeListener(this)
-=======
-        // Holding onto view instances is a great opportunity for memory leaks!
-        // TODO(https://github.com/square/workflow-kotlin/issues/472) Add leak tests.
-        findParentLifecycle = { error("WorkflowLifecycleOwner has been destroyed.") }
->>>>>>> 7acc0edb
+        view.get()?.removeOnAttachStateChangeListener(this)
 
         // In tests, a test failure can cause us to destroy the lifecycle before it's been moved
         // out of the INITIALIZED state. That's an invalid state transition, and so setCurrentState
         // will throw if we do that. That exception can mask actual test failures, so to avoid that
         // here we just stay in the initialized state forever.
         if (localState == INITIALIZED) {
-          // Log.w(
-          //   WorkflowLifecycleOwner::class.java.simpleName,
-          //   "Lifecycle is trying to be destroyed, but it's still in the INITIALIZED state" +
-          //     " so leaving in INITIALIZED."
-          // )
           INITIALIZED
         } else {
           DESTROYED
