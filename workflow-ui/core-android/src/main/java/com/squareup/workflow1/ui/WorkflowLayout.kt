--- conflicted
+++ resolved
@@ -11,6 +11,8 @@
 import android.view.ViewGroup.LayoutParams.MATCH_PARENT
 import android.widget.FrameLayout
 import androidx.lifecycle.Lifecycle
+import androidx.lifecycle.Lifecycle.State
+import androidx.lifecycle.Lifecycle.State.STARTED
 import androidx.lifecycle.coroutineScope
 import androidx.lifecycle.repeatOnLifecycle
 import com.squareup.workflow1.ui.container.EnvironmentScreen
@@ -77,11 +79,12 @@
    */
   public fun take(
     lifecycle: Lifecycle,
-    renderings: Flow<Screen>
+    renderings: Flow<Screen>,
+    repeatOnLifecycle: State = STARTED
   ) {
     // Just like https://medium.com/androiddevelopers/a-safer-way-to-collect-flows-from-android-uis-23080b1f8bda
     lifecycle.coroutineScope.launch {
-      lifecycle.repeatOnLifecycle(Lifecycle.State.STARTED) {
+      lifecycle.repeatOnLifecycle(repeatOnLifecycle) {
         renderings.collect { show(it.withEnvironment()) }
       }
     }
@@ -110,7 +113,9 @@
   @Deprecated(
     "Use take()",
     ReplaceWith(
-      "take(lifecycle, renderings.map { asScreen(it).withEnvironment(environment) })",
+      "take(lifecycle, " +
+        "renderings.map { asScreen(it).withEnvironment(environment) }, " +
+        "repeatOnLifecycle)",
       "com.squareup.workflow1.ui.ViewEnvironment",
       "com.squareup.workflow1.ui.ViewRegistry",
       "com.squareup.workflow1.ui.asScreen",
@@ -122,12 +127,8 @@
   public fun start(
     lifecycle: Lifecycle,
     renderings: Flow<Any>,
-<<<<<<< HEAD
+    repeatOnLifecycle: Lifecycle.State = Lifecycle.State.STARTED,
     environment: ViewEnvironment = ViewEnvironment.EMPTY
-=======
-    repeatOnLifecycle: Lifecycle.State = Lifecycle.State.STARTED,
-    environment: ViewEnvironment = ViewEnvironment()
->>>>>>> 15bbeea7
   ) {
     // Just like https://medium.com/androiddevelopers/a-safer-way-to-collect-flows-from-android-uis-23080b1f8bda
     lifecycle.coroutineScope.launch {
@@ -153,16 +154,12 @@
     renderings: Flow<Any>,
     registry: ViewRegistry
   ) {
-<<<<<<< HEAD
     @Suppress("DEPRECATION")
-    start(lifecycle, renderings, ViewEnvironment(mapOf(ViewRegistry to registry)))
-=======
     start(
       lifecycle = lifecycle,
       renderings = renderings,
       environment = ViewEnvironment(mapOf(ViewRegistry to registry))
     )
->>>>>>> 15bbeea7
   }
 
   @Deprecated(
