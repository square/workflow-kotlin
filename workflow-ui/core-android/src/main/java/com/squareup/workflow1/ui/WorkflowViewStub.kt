--- conflicted
+++ resolved
@@ -230,29 +230,15 @@
       WorkflowLifecycleOwner.get(actual)?.destroyOnDetach()
     }
 
-<<<<<<< HEAD
     return rendering.buildView(
       viewEnvironment,
       parent.context,
       parent,
-      initializeView = {
-        WorkflowLifecycleOwner.installOn(this)
-        showFirstRendering()
+      viewStarter = { view, doStart ->
+        WorkflowLifecycleOwner.installOn(view)
+        doStart()
       }
     )
-=======
-    return viewEnvironment[ViewRegistry]
-      .buildView(
-        rendering,
-        viewEnvironment,
-        parent.context,
-        parent,
-        viewStarter = { view, doStart ->
-          WorkflowLifecycleOwner.installOn(view)
-          doStart()
-        }
-      )
->>>>>>> e85d2602
       .also { newView ->
         newView.start()
 
