--- conflicted
+++ resolved
@@ -22,14 +22,9 @@
 import com.squareup.workflow1.ui.WorkflowViewStub
 import com.squareup.workflow1.ui.androidx.WorkflowAndroidXSupport.stateRegistryOwnerFromViewTreeOrContext
 import com.squareup.workflow1.ui.androidx.WorkflowLifecycleOwner
-<<<<<<< HEAD
-import com.squareup.workflow1.ui.compatible
-import com.squareup.workflow1.ui.container.withBackStackStateKeyPrefix
-=======
 import com.squareup.workflow1.ui.androidx.WorkflowSavedStateRegistryAggregator
 import com.squareup.workflow1.ui.compatible
 import com.squareup.workflow1.ui.getRendering
->>>>>>> 617490c4
 
 /**
  * Base class for containers that show [HasModals.modals] in [Dialog] windows.
@@ -165,10 +160,6 @@
         super.onRestoreInstanceState(state.superState)
       }
       ?: super.onRestoreInstanceState(super.onSaveInstanceState())
-<<<<<<< HEAD
-    // ?: Some other class wrote state, but we're not allowed to skip the call to super.
-    // Make a no-op call.
-=======
     // ?: Some other class wrote state, but we're not allowed to skip
     // the call to super. Make a no-op call.
   }
@@ -183,7 +174,6 @@
   override fun onDetachedFromWindow() {
     stateRegistryAggregator.detachFromParentRegistry()
     super.onDetachedFromWindow()
->>>>>>> 617490c4
   }
 
   internal data class KeyAndBundle(
