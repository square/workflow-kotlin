--- conflicted
+++ resolved
@@ -3,119 +3,15 @@
 import com.squareup.sample.container.overviewdetail.OverviewDetailScreen
 import com.squareup.sample.poetry.PoemWorkflow.ClosePoem
 import com.squareup.sample.poetry.model.Poem
-<<<<<<< HEAD
-import com.squareup.workflow1.Snapshot
-import com.squareup.workflow1.StatefulWorkflow
-import com.squareup.workflow1.WorkflowAction
-import com.squareup.workflow1.WorkflowAction.Companion.noAction
-import com.squareup.workflow1.parse
-import com.squareup.workflow1.ui.Screen
-import com.squareup.workflow1.ui.WorkflowUiExperimentalApi
-import com.squareup.workflow1.ui.container.BackStackScreen
-import com.squareup.workflow1.ui.container.toBackStackScreen
-
-typealias SelectedStanza = Int
+import com.squareup.workflow1.Workflow
 
 /**
  * Renders a [Poem] as a [OverviewDetailScreen], whose overview is a [StanzaListScreen]
  * for the poem, and whose detail traverses through [StanzaScreen]s.
-=======
-import com.squareup.workflow1.Workflow
-
-/**
- * Renders a [Poem] as a [OverviewDetailScreen], whose overview is a [StanzaListRendering]
- * for the poem, and whose detail traverses through [StanzaRendering]s.
  *
  * (Defining this as an interface allows us to use other implementations
  * in other contexts -- check out our :benchmarks module!)
->>>>>>> 15bbeea7
  */
 interface PoemWorkflow : Workflow<Poem, ClosePoem, OverviewDetailScreen> {
   object ClosePoem
-<<<<<<< HEAD
-  public const val NO_SELECTED_STANZA = -1
-
-  override fun initialState(
-    props: Poem,
-    snapshot: Snapshot?
-  ): Int {
-    return snapshot?.bytes?.parse { source -> source.readInt() }
-      ?: NO_SELECTED_STANZA
-  }
-
-  @OptIn(WorkflowUiExperimentalApi::class)
-  override fun render(
-    renderProps: Poem,
-    renderState: SelectedStanza,
-    context: RenderContext
-  ): OverviewDetailScreen {
-    val previousStanzas: List<StanzaScreen> =
-      if (renderState == NO_SELECTED_STANZA) emptyList()
-      else renderProps.stanzas.subList(0, renderState)
-        .mapIndexed { index, _ ->
-          context.renderChild(StanzaWorkflow, Props(renderProps, index), "$index") {
-            noAction()
-          }
-        }
-
-    val visibleStanza =
-      if (renderState < 0) {
-        null
-      } else {
-        context.renderChild(
-          StanzaWorkflow, Props(renderProps, renderState), "$renderState"
-        ) {
-          when (it) {
-            CloseStanzas -> ClearSelection
-            ShowPreviousStanza -> SelectPrevious
-            ShowNextStanza -> SelectNext
-          }
-        }
-      }
-
-    val stackedStanzas = visibleStanza?.let {
-      (previousStanzas + visibleStanza).toBackStackScreen<Screen>()
-    }
-
-    val stanzaIndex =
-      context.renderChild(StanzaListWorkflow, renderProps) { selected ->
-        HandleStanzaListOutput(selected)
-      }
-        .copy(selection = renderState)
-        .let { BackStackScreen<Screen>(it) }
-
-    return stackedStanzas
-      ?.let { OverviewDetailScreen(overviewRendering = stanzaIndex, detailRendering = it) }
-      ?: OverviewDetailScreen(
-        overviewRendering = stanzaIndex,
-        selectDefault = { context.actionSink.send(HandleStanzaListOutput(0)) }
-      )
-  }
-
-  override fun snapshotState(state: Int): Snapshot = Snapshot.write { sink ->
-    sink.writeInt(state)
-  }
-
-  private sealed class Action : WorkflowAction<Poem, SelectedStanza, ClosePoem>() {
-    object ClearSelection : Action()
-    object SelectPrevious : Action()
-    object SelectNext : Action()
-    class HandleStanzaListOutput(val selection: Int) : Action()
-    object ExitPoem : Action()
-
-    override fun Updater.apply() {
-      when (this@Action) {
-        ClearSelection -> state = NO_SELECTED_STANZA
-        SelectPrevious -> state -= 1
-        SelectNext -> state += 1
-        is HandleStanzaListOutput -> {
-          if (selection == NO_SELECTED_STANZA) setOutput(ClosePoem)
-          state = selection
-        }
-        ExitPoem -> setOutput(ClosePoem)
-      }
-    }
-  }
-=======
->>>>>>> 15bbeea7
 }