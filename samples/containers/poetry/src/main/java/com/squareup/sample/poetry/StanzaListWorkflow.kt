package com.squareup.sample.poetry

import com.squareup.sample.poetry.PoemWorkflow.NO_SELECTED_STANZA
import com.squareup.sample.poetry.model.Poem
import com.squareup.workflow1.StatelessWorkflow

/**
 * Given a [Poem], renders a list of its [initialStanzas][Poem.initialStanzas].
 *
 * Output is the index of a clicked stanza, or [-1][NO_SELECTED_STANZA] on exit.
 */
<<<<<<< HEAD
object StanzaListWorkflow : StatelessWorkflow<Poem, Int, StanzaListScreen>() {
=======
object StanzaListWorkflow : StatelessWorkflow<Poem, SelectedStanza, StanzaListRendering>() {
>>>>>>> 2a79fab1

  override fun render(
    renderProps: Poem,
    context: RenderContext
  ): StanzaListScreen {
    return StanzaListScreen(
      title = renderProps.title,
      subtitle = renderProps.poet.fullName,
      firstLines = renderProps.initialStanzas,
      onStanzaSelected = context.eventHandler { index -> setOutput(index) },
      onExit = context.eventHandler { setOutput(NO_SELECTED_STANZA) }
    )
  }
}<|MERGE_RESOLUTION|>--- conflicted
+++ resolved
@@ -9,11 +9,7 @@
  *
  * Output is the index of a clicked stanza, or [-1][NO_SELECTED_STANZA] on exit.
  */
-<<<<<<< HEAD
-object StanzaListWorkflow : StatelessWorkflow<Poem, Int, StanzaListScreen>() {
-=======
-object StanzaListWorkflow : StatelessWorkflow<Poem, SelectedStanza, StanzaListRendering>() {
->>>>>>> 2a79fab1
+object StanzaListWorkflow : StatelessWorkflow<Poem, SelectedStanza, StanzaListScreen>() {
 
   override fun render(
     renderProps: Poem,
