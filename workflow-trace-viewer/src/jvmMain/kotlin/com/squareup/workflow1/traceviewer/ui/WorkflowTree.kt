--- conflicted
+++ resolved
@@ -12,11 +12,8 @@
 import androidx.compose.runtime.Composable
 import androidx.compose.runtime.LaunchedEffect
 import androidx.compose.runtime.getValue
-<<<<<<< HEAD
+import androidx.compose.runtime.mutableStateListOf
 import androidx.compose.runtime.mutableStateMapOf
-=======
-import androidx.compose.runtime.mutableStateListOf
->>>>>>> 314c0b39
 import androidx.compose.runtime.mutableStateOf
 import androidx.compose.runtime.remember
 import androidx.compose.runtime.setValue
@@ -136,10 +133,9 @@
         We pair up the current node's children with previous frame's children.
         In the edge case that the current frame has additional children compared to the previous
         frame, we replace with null and will check before next recursive call.
-<<<<<<< HEAD
          */
-        node.children.forEachIndexed { index, childNode ->
-          val prevChildNode = previousNode?.children?.getOrNull(index)
+        node.children.forEach { (index, childNode) ->
+          val prevChildNode = previousNode?.children?.get(index)
           DrawTree(
             node = childNode,
             previousNode = prevChildNode,
@@ -148,12 +144,6 @@
             onNodeSelect = onNodeSelect
           )
         }
-=======
-       */
-      node.children.forEach { (index, childNode) ->
-        val prevChildNode = previousNode?.children?.get(index)
-        DrawTree(childNode, prevChildNode, affectedNodes, onNodeSelect)
->>>>>>> 314c0b39
       }
     }
   }
