package com.squareup.workflow1.traceviewer.ui

import androidx.compose.foundation.background
import androidx.compose.foundation.border
import androidx.compose.foundation.layout.Arrangement
import androidx.compose.foundation.layout.Box
import androidx.compose.foundation.layout.Column
import androidx.compose.foundation.layout.Row
import androidx.compose.foundation.layout.fillMaxSize
import androidx.compose.foundation.layout.fillMaxWidth
import androidx.compose.foundation.layout.padding
import androidx.compose.foundation.shape.RoundedCornerShape
import androidx.compose.material.Text
import androidx.compose.runtime.Composable
import androidx.compose.runtime.LaunchedEffect
import androidx.compose.ui.Alignment
import androidx.compose.ui.ExperimentalComposeUiApi
import androidx.compose.ui.Modifier
import androidx.compose.ui.graphics.Color
import androidx.compose.ui.input.pointer.PointerEventType
import androidx.compose.ui.input.pointer.isPrimaryPressed
import androidx.compose.ui.input.pointer.isSecondaryPressed
import androidx.compose.ui.input.pointer.onPointerEvent
import androidx.compose.ui.unit.dp
<<<<<<< HEAD
import androidx.compose.ui.unit.sp
import com.squareup.moshi.JsonAdapter
import com.squareup.workflow1.traceviewer.TraceMode
import com.squareup.workflow1.traceviewer.model.Node
import com.squareup.workflow1.traceviewer.model.NodeUpdate
import com.squareup.workflow1.traceviewer.util.ParseResult
import com.squareup.workflow1.traceviewer.util.createMoshiAdapter
import com.squareup.workflow1.traceviewer.util.parseFileTrace
import com.squareup.workflow1.traceviewer.util.parseLiveTrace
import kotlinx.coroutines.Dispatchers
import kotlinx.coroutines.withContext

/**
 * Access point for drawing the main content of the app. It will load the trace for given files and
 * tabs. This will also all errors related to errors parsing a given trace JSON file.
 *
 * This handles either File or Live trace modes, and will parse equally
 */
@Composable
internal fun RenderTrace(
  traceSource: TraceMode,
  frameInd: Int,
  onFileParse: (Int) -> Unit,
  onNodeSelect: (NodeUpdate) -> Unit,
  onNewFrame: () -> Unit,
  onNewData: (String) -> Unit,
  modifier: Modifier = Modifier
) {
  var isLoading by remember(traceSource) { mutableStateOf(true) }
  var error by remember(traceSource) { mutableStateOf<Throwable?>(null) }

  val frames = remember(traceSource) { mutableStateListOf<Node>() }
  val fullTree = remember(traceSource) { mutableStateListOf<Node>() }
  val affectedNodes = remember(traceSource) { mutableStateListOf<Set<Node>>() }

  // Updates current state with the new data from trace source.
  fun addToStates(
    frame: List<Node>,
    tree: List<Node>,
    affected: List<Set<Node>>
  ) {
    frames.addAll(frame)
    fullTree.addAll(tree)
    affectedNodes.addAll(affected)
    isLoading = false
    onFileParse(frame.size)
  }

  // Handles the result of parsing a trace, either from file or live. Live mode includes callback
  // for when a new frame is received.
  fun handleParseResult(
    parseResult: ParseResult,
    rawRenderPass: String? = null,
    onNewFrame: (() -> Unit)? = null
  ): Boolean {
    return when (parseResult) {
      is ParseResult.Failure -> {
        error = parseResult.error
        false
      }

      is ParseResult.Success -> {
        addToStates(
          frame = parseResult.trace,
          tree = parseResult.trees,
          affected = parseResult.affectedNodes
        )
        // Only increment the frame index and add the raw data during Live tracing mode
        onNewFrame?.invoke()
        rawRenderPass?.let { onNewData(it) }
        true
      }
    }
  }

  LaunchedEffect(traceSource) {
    when (traceSource) {
      is TraceMode.File -> {
        // We guarantee the file is null since this composable can only be called when a file is selected.
        val parseResult = parseFileTrace(traceSource.file!!)
        handleParseResult(parseResult)
      }

      is TraceMode.Live -> {
        val socket = traceSource.socket
        socket.beginListen(this)
        val adapter: JsonAdapter<List<Node>> = createMoshiAdapter<Node>()

        withContext(Dispatchers.IO) {
          // Since channel implements ChannelIterator, we can for-loop through on the receiver end.
          for (renderPass in socket.renderPassChannel) {
            val currentTree = if (fullTree.isEmpty()) null else fullTree.last()
            val parseResult = parseLiveTrace(renderPass, adapter, currentTree)
            handleParseResult(parseResult, renderPass, onNewFrame)
          }
        }
      }
    }
  }

  if (error != null) {
    Text("Error parsing: ${error?.message}")
    return
  }

  if (!isLoading) {
    val previousFrame = if (frameInd > 0) fullTree[frameInd - 1] else null
    DrawTree(
      node = fullTree[frameInd],
      previousFrameNode = previousFrame,
      affectedNodes = affectedNodes[frameInd],
      expandedNodes = remember(frameInd) { mutableStateMapOf() },
      onNodeSelect = onNodeSelect,
    )
  }
}
=======
import com.squareup.workflow1.traceviewer.model.Node
>>>>>>> a4dae101

/**
 * Since the workflow nodes present a tree structure, we utilize a recursive function to draw the tree
 * The Column holds a subtree of nodes, and the Row holds all the children of the current node
 *
 * A mutable map is used to persist the expansion state of the nodes, allowing them to be open and
 * closed from user clicks.
 */
@Composable
internal fun DrawTree(
  node: Node,
  previousFrameNode: Node?,
  affectedNodes: Set<Node>,
  expandedNodes: MutableMap<String, Boolean>,
  onNodeSelect: (NodeUpdate) -> Unit,
  modifier: Modifier = Modifier,
) {
  Column(
    modifier
      .padding(6.dp)
      .border(3.dp, Color.Black)
      .fillMaxSize(),
    horizontalAlignment = Alignment.CenterHorizontally,
  ) {
    val isAffected = affectedNodes.contains(node)
    // By default, nodes that relevant to this specific frame are expanded. All others are closed.
    LaunchedEffect(expandedNodes) {
      expandedNodes[node.id] = isAffected
    }
    val isExpanded = expandedNodes[node.id] == true

    DrawNode(
      node = node,
      nodePast = previousFrameNode,
      isAffected = isAffected,
      isExpanded = isExpanded,
      onNodeSelect = onNodeSelect,
      onExpandToggle = { expandedNodes[node.id] = !expandedNodes[node.id]!! }
    )

    if (isExpanded) {
      val (affectedChildren, unaffectedChildren) = node.children.values
        .partition { affectedNodes.contains(it) }

      UnaffectedChildrenGroup(
        node = node,
        children = unaffectedChildren,
        previousFrameNode = previousFrameNode,
        affectedNodes = affectedNodes,
        expandedNodes = expandedNodes,
        onNodeSelect = onNodeSelect
      )

      AffectedChildrenGroup(
        children = affectedChildren,
        previousFrameNode = previousFrameNode,
        affectedNodes = affectedNodes,
        expandedNodes = expandedNodes,
        onNodeSelect = onNodeSelect
      )
    }
  }
}

/**
 * Draws the group of unaffected children, which can be open and closed to expand/collapse them.
 *
 * If an unaffected children also has other children, it cannot be opened since the this group
 * treats all nodes as one entity. The onClick for the whole group overrides the onClick for the
 * individual nodes.
 */
@OptIn(ExperimentalComposeUiApi::class)
@Composable
private fun UnaffectedChildrenGroup(
  node: Node,
  children: List<Node>,
  previousFrameNode: Node?,
  affectedNodes: Set<Node>,
  expandedNodes: MutableMap<String, Boolean>,
  onNodeSelect: (NodeUpdate) -> Unit
) {
  if (children.isEmpty()) return

  val groupKey = "${node.id}_unaffected_group"
  LaunchedEffect(Unit) {
    expandedNodes[groupKey] = false
  }
  val isGroupExpanded = expandedNodes[groupKey] == true

  Box(
    modifier = Modifier
      .onPointerEvent(PointerEventType.Press) {
        if (it.buttons.isSecondaryPressed) {
          expandedNodes[groupKey] = !isGroupExpanded
        }
      }
  ) {
    if (!isGroupExpanded) {
      Column(
        modifier = Modifier
          .background(Color.LightGray.copy(alpha = 0.3f), shape = RoundedCornerShape(4.dp))
          .border(1.dp, Color.Gray)
          .padding(8.dp),
        horizontalAlignment = Alignment.CenterHorizontally
      ) {
        Text(text = "${node.name}'s", color = Color.DarkGray)
        Text(
          text = "${children.size} unaffected children",
          color = Color.DarkGray,
          fontSize = 12.sp
        )
      }
    } else {
      Column(
        modifier = Modifier
          .fillMaxWidth()
          .padding(6.dp)
          .border(3.dp, Color.Black),
        horizontalAlignment = Alignment.CenterHorizontally,
      ) {
        DrawChildrenInGroups(
          children = children,
          previousFrameNode = previousFrameNode,
          affectedNodes = affectedNodes,
          expandedNodes = expandedNodes,
          unaffected = true,
          onNodeSelect = onNodeSelect
        )
      }
    }
  }
}

/**
 * Draws the group of affected children
 */
@Composable
private fun AffectedChildrenGroup(
  children: List<Node>,
  previousFrameNode: Node?,
  affectedNodes: Set<Node>,
  expandedNodes: MutableMap<String, Boolean>,
  onNodeSelect: (NodeUpdate) -> Unit
) {
  if (children.isEmpty()) return

  DrawChildrenInGroups(
    children = children,
    previousFrameNode = previousFrameNode,
    affectedNodes = affectedNodes,
    expandedNodes = expandedNodes,
    onNodeSelect = onNodeSelect
  )
}

/**
 * Draws the children in a grid manner, to avoid horizontal clutter and make better use of space.
 *
 * Unaffected children group would call this with `unaffected = true`, which means that simple/nested
 * nodes don't matter since we can't open nested ones, so we just simply group in 5's
 */
@Composable
private fun DrawChildrenInGroups(
  children: List<Node>,
  previousFrameNode: Node?,
  affectedNodes: Set<Node>,
  expandedNodes: MutableMap<String, Boolean>,
  unaffected: Boolean = false,
  onNodeSelect: (NodeUpdate) -> Unit
) {
  // Split children into those with children (nested) and those without
  var (nestedChildren, simpleChildren) = children.partition { it.children.isNotEmpty() }

  // Just reset the lists so we chunk everything in the unaffected group
  if (unaffected) {
    nestedChildren = emptyList()
    simpleChildren = children
  }

  Column(
    verticalArrangement = Arrangement.spacedBy(16.dp)
  ) {
    // Draw simple children in a grid at the top
    if (simpleChildren.isNotEmpty()) {
      val groupedSimpleChildren = simpleChildren.chunked(5)

      groupedSimpleChildren.forEach { group ->
        Row(
          modifier = Modifier
            .fillMaxWidth()
            .padding(8.dp)
            .align(Alignment.CenterHorizontally),
          horizontalArrangement = Arrangement.SpaceEvenly,
          verticalAlignment = Alignment.Top
        ) {
          group.forEach { childNode ->
            DrawTree(
              node = childNode,
              previousFrameNode = previousFrameNode?.children?.get(childNode.id),
              affectedNodes = affectedNodes,
              expandedNodes = expandedNodes,
              onNodeSelect = onNodeSelect
            )
          }
        }
      }
    }

    // Draw nested children in a single row at the bottom
    if (nestedChildren.isNotEmpty()) {
      Row(
        modifier = Modifier
          .fillMaxWidth()
          .padding(horizontal = 8.dp)
          .align(Alignment.CenterHorizontally),
        horizontalArrangement = Arrangement.SpaceEvenly,
        verticalAlignment = Alignment.Top
      ) {
        nestedChildren.forEach { childNode ->
          DrawTree(
            node = childNode,
            previousFrameNode = previousFrameNode?.children?.get(childNode.id),
            affectedNodes = affectedNodes,
            expandedNodes = expandedNodes,
            onNodeSelect = onNodeSelect
          )
        }
      }
    }
  }
}

/**
 * A basic box that represents a workflow node
 */
@OptIn(ExperimentalComposeUiApi::class)
@Composable
private fun DrawNode(
  node: Node,
  nodePast: Node?,
  isAffected: Boolean,
  isExpanded: Boolean,
  onNodeSelect: (NodeUpdate) -> Unit,
  onExpandToggle: (Node) -> Unit,
) {
  val nodeUpdate = NodeUpdate.create(
    current = node,
    past = nodePast,
    isAffected = isAffected
  )

  Box(
    modifier = Modifier
      .background(nodeUpdate.state.color)
      .onPointerEvent(PointerEventType.Press) {
        if (it.buttons.isPrimaryPressed) {
          onNodeSelect(nodeUpdate)
        } else if (it.buttons.isSecondaryPressed) {
          onExpandToggle(node)
        }
      }
      .padding(16.dp)
  ) {
    Column(horizontalAlignment = Alignment.CenterHorizontally) {
      Row(
        verticalAlignment = Alignment.CenterVertically,
        horizontalArrangement = Arrangement.spacedBy(4.dp)
      ) {
        if (node.children.isNotEmpty()) {
          Text(text = if (isExpanded) "▼" else "▶")
        }
        Text(text = node.name)
      }
      Text(text = "ID: ${node.id}")
    }
  }
}<|MERGE_RESOLUTION|>--- conflicted
+++ resolved
@@ -22,126 +22,7 @@
 import androidx.compose.ui.input.pointer.isSecondaryPressed
 import androidx.compose.ui.input.pointer.onPointerEvent
 import androidx.compose.ui.unit.dp
-<<<<<<< HEAD
-import androidx.compose.ui.unit.sp
-import com.squareup.moshi.JsonAdapter
-import com.squareup.workflow1.traceviewer.TraceMode
 import com.squareup.workflow1.traceviewer.model.Node
-import com.squareup.workflow1.traceviewer.model.NodeUpdate
-import com.squareup.workflow1.traceviewer.util.ParseResult
-import com.squareup.workflow1.traceviewer.util.createMoshiAdapter
-import com.squareup.workflow1.traceviewer.util.parseFileTrace
-import com.squareup.workflow1.traceviewer.util.parseLiveTrace
-import kotlinx.coroutines.Dispatchers
-import kotlinx.coroutines.withContext
-
-/**
- * Access point for drawing the main content of the app. It will load the trace for given files and
- * tabs. This will also all errors related to errors parsing a given trace JSON file.
- *
- * This handles either File or Live trace modes, and will parse equally
- */
-@Composable
-internal fun RenderTrace(
-  traceSource: TraceMode,
-  frameInd: Int,
-  onFileParse: (Int) -> Unit,
-  onNodeSelect: (NodeUpdate) -> Unit,
-  onNewFrame: () -> Unit,
-  onNewData: (String) -> Unit,
-  modifier: Modifier = Modifier
-) {
-  var isLoading by remember(traceSource) { mutableStateOf(true) }
-  var error by remember(traceSource) { mutableStateOf<Throwable?>(null) }
-
-  val frames = remember(traceSource) { mutableStateListOf<Node>() }
-  val fullTree = remember(traceSource) { mutableStateListOf<Node>() }
-  val affectedNodes = remember(traceSource) { mutableStateListOf<Set<Node>>() }
-
-  // Updates current state with the new data from trace source.
-  fun addToStates(
-    frame: List<Node>,
-    tree: List<Node>,
-    affected: List<Set<Node>>
-  ) {
-    frames.addAll(frame)
-    fullTree.addAll(tree)
-    affectedNodes.addAll(affected)
-    isLoading = false
-    onFileParse(frame.size)
-  }
-
-  // Handles the result of parsing a trace, either from file or live. Live mode includes callback
-  // for when a new frame is received.
-  fun handleParseResult(
-    parseResult: ParseResult,
-    rawRenderPass: String? = null,
-    onNewFrame: (() -> Unit)? = null
-  ): Boolean {
-    return when (parseResult) {
-      is ParseResult.Failure -> {
-        error = parseResult.error
-        false
-      }
-
-      is ParseResult.Success -> {
-        addToStates(
-          frame = parseResult.trace,
-          tree = parseResult.trees,
-          affected = parseResult.affectedNodes
-        )
-        // Only increment the frame index and add the raw data during Live tracing mode
-        onNewFrame?.invoke()
-        rawRenderPass?.let { onNewData(it) }
-        true
-      }
-    }
-  }
-
-  LaunchedEffect(traceSource) {
-    when (traceSource) {
-      is TraceMode.File -> {
-        // We guarantee the file is null since this composable can only be called when a file is selected.
-        val parseResult = parseFileTrace(traceSource.file!!)
-        handleParseResult(parseResult)
-      }
-
-      is TraceMode.Live -> {
-        val socket = traceSource.socket
-        socket.beginListen(this)
-        val adapter: JsonAdapter<List<Node>> = createMoshiAdapter<Node>()
-
-        withContext(Dispatchers.IO) {
-          // Since channel implements ChannelIterator, we can for-loop through on the receiver end.
-          for (renderPass in socket.renderPassChannel) {
-            val currentTree = if (fullTree.isEmpty()) null else fullTree.last()
-            val parseResult = parseLiveTrace(renderPass, adapter, currentTree)
-            handleParseResult(parseResult, renderPass, onNewFrame)
-          }
-        }
-      }
-    }
-  }
-
-  if (error != null) {
-    Text("Error parsing: ${error?.message}")
-    return
-  }
-
-  if (!isLoading) {
-    val previousFrame = if (frameInd > 0) fullTree[frameInd - 1] else null
-    DrawTree(
-      node = fullTree[frameInd],
-      previousFrameNode = previousFrame,
-      affectedNodes = affectedNodes[frameInd],
-      expandedNodes = remember(frameInd) { mutableStateMapOf() },
-      onNodeSelect = onNodeSelect,
-    )
-  }
-}
-=======
-import com.squareup.workflow1.traceviewer.model.Node
->>>>>>> a4dae101
 
 /**
  * Since the workflow nodes present a tree structure, we utilize a recursive function to draw the tree
