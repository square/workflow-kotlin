package com.squareup.workflow1.traceviewer

import androidx.compose.foundation.layout.Box
import androidx.compose.runtime.Composable
import androidx.compose.runtime.LaunchedEffect
import androidx.compose.runtime.getValue
import androidx.compose.runtime.mutableFloatStateOf
import androidx.compose.runtime.mutableIntStateOf
import androidx.compose.runtime.mutableStateOf
import androidx.compose.runtime.remember
import androidx.compose.runtime.setValue
import androidx.compose.runtime.snapshotFlow
import androidx.compose.ui.Alignment
import androidx.compose.ui.Modifier
import androidx.compose.ui.geometry.Offset
import com.squareup.workflow1.traceviewer.model.NodeUpdate
import com.squareup.workflow1.traceviewer.ui.ColorLegend
import com.squareup.workflow1.traceviewer.ui.FrameSelectTab
import com.squareup.workflow1.traceviewer.ui.RightInfoPanel
import com.squareup.workflow1.traceviewer.ui.TraceModeToggleSwitch
<<<<<<< HEAD
import com.squareup.workflow1.traceviewer.util.FileDump
=======
import com.squareup.workflow1.traceviewer.util.RenderTrace
>>>>>>> a4dae101
import com.squareup.workflow1.traceviewer.util.SandboxBackground
import com.squareup.workflow1.traceviewer.util.UploadFile
import io.github.vinceglb.filekit.PlatformFile

/**
 * Main composable that provides the different layers of UI.
 */
@Composable
internal fun App(
  modifier: Modifier = Modifier
) {
  var selectedNode by remember { mutableStateOf<NodeUpdate?>(null) }
  var frameSize by remember { mutableIntStateOf(0) }
  var rawRenderPass by remember { mutableStateOf("") }
  var frameIndex by remember { mutableIntStateOf(0) }
  val sandboxState = remember { SandboxState() }

  // Default to File mode, and can be toggled to be in Live mode.
  var traceMode by remember { mutableStateOf<TraceMode>(TraceMode.File(null)) }
  var selectedTraceFile by remember { mutableStateOf<PlatformFile?>(null) }
<<<<<<< HEAD
  var active by remember(traceMode) { mutableStateOf(false) }
  val socket = remember { SocketClient() }

  Runtime.getRuntime().addShutdownHook(
    Thread {
      socket.close()
    }
  )
=======
>>>>>>> a4dae101

  LaunchedEffect(sandboxState) {
    snapshotFlow { frameIndex }.collect {
      sandboxState.reset()
    }
  }

  Box(
    modifier = modifier
  ) {
    fun resetStates() {
      selectedTraceFile = null
      selectedNode = null
      frameIndex = 0
      frameSize = 0
    }

    // Main content
    SandboxBackground(
      sandboxState = sandboxState,
    ) {
      // if there is not a file selected and trace mode is live, then don't render anything.
      val readyForFileTrace = traceMode is TraceMode.File && selectedTraceFile != null
      val readyForLiveTrace = traceMode is TraceMode.Live
      if (readyForFileTrace || readyForLiveTrace) {
        active = true
        RenderTrace(
          traceSource = traceMode,
          frameInd = frameIndex,
          onFileParse = { frameSize += it },
          onNodeSelect = { selectedNode = it },
          onNewFrame = { frameIndex += 1 },
          onNewData = { rawRenderPass += "$it," },
        )
      }
    }

    FrameSelectTab(
      size = frameSize,
      currentIndex = frameIndex,
      onIndexChange = { frameIndex = it },
      modifier = Modifier.align(Alignment.TopCenter)
    )

    TraceModeToggleSwitch(
      onToggle = {
        resetStates()
        traceMode = if (traceMode is TraceMode.Live) {
          frameIndex = 0
          TraceMode.File(null)
        } else {
          // TODO: TraceRecorder needs to be able to take in multiple clients if this is the case
          /*
          We set the frame to -1 here since we always increment it during Live mode as the list of
          frames get populated, so we avoid off by one when indexing into the frames.
           */
          frameIndex = -1
          TraceMode.Live
        }
      },
      traceMode = traceMode,
      modifier = Modifier.align(Alignment.BottomCenter)
    )

    // The states are reset when a new file is selected.
    if (traceMode is TraceMode.File) {
      UploadFile(
        resetOnFileSelect = {
          resetStates()
          selectedTraceFile = it
          traceMode = TraceMode.File(it)
        },
        modifier = Modifier.align(Alignment.BottomStart)
      )
    }

    if (traceMode is TraceMode.Live) {
      FileDump(
        trace = rawRenderPass,
        modifier = Modifier.align(Alignment.BottomStart)
      )
    }

    if (active) {
      ColorLegend(
        modifier = Modifier.align(Alignment.BottomEnd)
      )
    }

    RightInfoPanel(
      selectedNode = selectedNode,
      modifier = Modifier
        .align(Alignment.TopEnd)
    )
  }
}

internal class SandboxState {
  var offset by mutableStateOf(Offset.Zero)
  var scale by mutableFloatStateOf(1f)

  fun reset() {
    offset = Offset.Zero
  }
}

internal sealed interface TraceMode {
  data class File(val file: PlatformFile?) : TraceMode
  data object Live : TraceMode
}<|MERGE_RESOLUTION|>--- conflicted
+++ resolved
@@ -18,11 +18,8 @@
 import com.squareup.workflow1.traceviewer.ui.FrameSelectTab
 import com.squareup.workflow1.traceviewer.ui.RightInfoPanel
 import com.squareup.workflow1.traceviewer.ui.TraceModeToggleSwitch
-<<<<<<< HEAD
 import com.squareup.workflow1.traceviewer.util.FileDump
-=======
 import com.squareup.workflow1.traceviewer.util.RenderTrace
->>>>>>> a4dae101
 import com.squareup.workflow1.traceviewer.util.SandboxBackground
 import com.squareup.workflow1.traceviewer.util.UploadFile
 import io.github.vinceglb.filekit.PlatformFile
@@ -43,17 +40,6 @@
   // Default to File mode, and can be toggled to be in Live mode.
   var traceMode by remember { mutableStateOf<TraceMode>(TraceMode.File(null)) }
   var selectedTraceFile by remember { mutableStateOf<PlatformFile?>(null) }
-<<<<<<< HEAD
-  var active by remember(traceMode) { mutableStateOf(false) }
-  val socket = remember { SocketClient() }
-
-  Runtime.getRuntime().addShutdownHook(
-    Thread {
-      socket.close()
-    }
-  )
-=======
->>>>>>> a4dae101
 
   LaunchedEffect(sandboxState) {
     snapshotFlow { frameIndex }.collect {
